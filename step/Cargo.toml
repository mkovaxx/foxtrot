[package]
name = "step"
version = "0.1.0"
authors = ["Matt Keeter <matt.j.keeter@gmail.com>"]
edition = "2018"

# See more keys and their definitions at https://doc.rust-lang.org/cargo/reference/manifest.html

<<<<<<< HEAD

[dependencies]
nom = "6.0"
memchr = "2.4.0"
=======
[dependencies]
nalgebra-glm = "0.3"
cdt = { path = "../cdt" }
memchr = "2.4.0"

[dev-dependencies]
clap = "2.33"
>>>>>>> feba70ef
<|MERGE_RESOLUTION|>--- conflicted
+++ resolved
@@ -6,17 +6,12 @@
 
 # See more keys and their definitions at https://doc.rust-lang.org/cargo/reference/manifest.html
 
-<<<<<<< HEAD
 
 [dependencies]
 nom = "6.0"
-memchr = "2.4.0"
-=======
-[dependencies]
 nalgebra-glm = "0.3"
 cdt = { path = "../cdt" }
 memchr = "2.4.0"
 
 [dev-dependencies]
-clap = "2.33"
->>>>>>> feba70ef
+clap = "2.33"